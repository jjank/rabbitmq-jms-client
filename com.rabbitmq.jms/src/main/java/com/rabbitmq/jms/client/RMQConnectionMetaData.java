<<<<<<< HEAD
//
// The contents of this file are subject to the Mozilla Public License
// Version 1.1 (the "License"); you may not use this file except in
// compliance with the License. You may obtain a copy of the License
// at http://www.mozilla.org/MPL/
//
// Software distributed under the License is distributed on an "AS IS"
// basis, WITHOUT WARRANTY OF ANY KIND, either express or implied. See
// the License for the specific language governing rights and
// limitations under the License.
//
// The Original Code is RabbitMQ.
//
// The Initial Developer of the Original Code is VMware, Inc.
// Copyright (c) 2012 VMware, Inc. All rights reserved.
//
=======
>>>>>>> 8a39d83d
package com.rabbitmq.jms.client;

import java.util.Enumeration;

import javax.jms.ConnectionMetaData;
import javax.jms.JMSException;

/**
 * Meta data for {@link RMQConnection}
 */
public class RMQConnectionMetaData implements ConnectionMetaData {

    private static final String JMS_PROVIDER_NAME      = "RabbitMQ";
    private static final String RABBITMQ_VERSION       = "2.8.3";
    private static final int    RABBITMQ_MINOR_VERSION = 8;
    private static final int    RABBITMQ_MAJOR_VERSION = 2;
    private static final String JMS_VERSION            = "1.1";
    private static final int    JMS_MAJOR_VERSION      = 1;
    private static final int    JMS_MINOR_VERSION      = 1;

    @Override
    public String getJMSVersion() throws JMSException {
        return JMS_VERSION;
    }

    @Override
    public int getJMSMajorVersion() throws JMSException {
        return JMS_MAJOR_VERSION;
    }

    @Override
    public int getJMSMinorVersion() throws JMSException {
        return JMS_MINOR_VERSION;
    }

    @Override
    public String getJMSProviderName() throws JMSException {
        return JMS_PROVIDER_NAME;
    }

    @Override
    public String getProviderVersion() throws JMSException {
        return RABBITMQ_VERSION;
    }

    @Override
    public int getProviderMajorVersion() throws JMSException {
        return RABBITMQ_MAJOR_VERSION;
    }

    @Override
    public int getProviderMinorVersion() throws JMSException {
        return RABBITMQ_MINOR_VERSION;
    }

    @Override
    public Enumeration<String> getJMSXPropertyNames() throws JMSException {
        // TODO Auto-generated method stub
        return null;
    }

}<|MERGE_RESOLUTION|>--- conflicted
+++ resolved
@@ -1,22 +1,3 @@
-<<<<<<< HEAD
-//
-// The contents of this file are subject to the Mozilla Public License
-// Version 1.1 (the "License"); you may not use this file except in
-// compliance with the License. You may obtain a copy of the License
-// at http://www.mozilla.org/MPL/
-//
-// Software distributed under the License is distributed on an "AS IS"
-// basis, WITHOUT WARRANTY OF ANY KIND, either express or implied. See
-// the License for the specific language governing rights and
-// limitations under the License.
-//
-// The Original Code is RabbitMQ.
-//
-// The Initial Developer of the Original Code is VMware, Inc.
-// Copyright (c) 2012 VMware, Inc. All rights reserved.
-//
-=======
->>>>>>> 8a39d83d
 package com.rabbitmq.jms.client;
 
 import java.util.Enumeration;
