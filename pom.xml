<project xmlns="http://maven.apache.org/POM/4.0.0" xmlns:xsi="http://www.w3.org/2001/XMLSchema-instance" xsi:schemaLocation="http://maven.apache.org/POM/4.0.0 http://maven.apache.org/maven-v4_0_0.xsd">
  <modelVersion>4.0.0</modelVersion>

  <groupId>com.rabbitmq.jms</groupId>
  <artifactId>rabbitmq-jms</artifactId>

  <name>rabbitmq-jms</name>
  <description>RabbitMQ JMS Client</description>
  <version>2.0.0-SNAPSHOT</version>
  <url>http://www.rabbitmq.com</url>

  <packaging>jar</packaging>

  <licenses>
    <license>
      <name>Apache License, Version 2.0</name>
      <url>https://www.apache.org/licenses/LICENSE-2.0.txt</url>
      <distribution>repo</distribution>
    </license>
    <license>
      <name>MPL 1.1</name>
      <url>http://www.mozilla.org/MPL/MPL-1.1.txt</url>
      <distribution>repo</distribution>
    </license>
  </licenses>

  <developers>
    <developer>
      <email>info@rabbitmq.com</email>
      <name>Team RabbitMQ</name>
      <organization>Pivotal Software, Inc.</organization>
      <organizationUrl>https://rabbitmq.com</organizationUrl>
    </developer>
  </developers>

  <scm>
    <url>https://github.com/rabbitmq/rabbitmq-jms-client</url>
    <connection>scm:git:git://github.com/rabbitmq/rabbitmq-jms-client.git</connection>
    <developerConnection>scm:git:git@github.com:rabbitmq/rabbitmq-jms-client.git</developerConnection>
    <tag>HEAD</tag>
  </scm>

  <properties>
    <rabbitmq.version>5.0.0</rabbitmq.version>
    <slf4j-api.version>1.7.25</slf4j-api.version>
    <junit.jupiter.version>5.0.2</junit.jupiter.version>
    <junit.platform.version>1.0.2</junit.platform.version>
    <mockito-core.version>2.12.0</mockito-core.version>
    <awaitility.version>3.0.0</awaitility.version>

    <maven.dependency.plugin.version>2.8</maven.dependency.plugin.version>
<<<<<<< HEAD
    <maven.compiler.plugin.version>3.7.0</maven.compiler.plugin.version>
    <maven.surefire.plugin.version>2.19.1</maven.surefire.plugin.version>
    <maven.failsafe.plugin.version>2.19.1</maven.failsafe.plugin.version>
=======
    <maven.compiler.plugin.version>3.5.1</maven.compiler.plugin.version>
    <maven.surefire.plugin.version>2.21.0</maven.surefire.plugin.version>
    <maven.failsafe.plugin.version>2.21.0</maven.failsafe.plugin.version>
>>>>>>> 5da6fee1
    <maven.jar.plugin.version>3.0.2</maven.jar.plugin.version>
    <build.helper.maven.plugin.version>1.12</build.helper.maven.plugin.version>
    <maven.antrun.plugin.version>1.8</maven.antrun.plugin.version>
    <maven.release.plugin.version>2.5.3</maven.release.plugin.version>
    <groovy.maven.plugin.version>2.0</groovy.maven.plugin.version>
    <groovy.all.version>2.4.12</groovy.all.version>
    <keytool.maven.plugin.version>1.5</keytool.maven.plugin.version>
    <maven.sources.plugin.version>3.0.1</maven.sources.plugin.version>
    <maven.javadoc.plugin.version>3.0.0-M1</maven.javadoc.plugin.version>
    <maven.gpg.plugin.version>1.6</maven.gpg.plugin.version>

    <java.compile.version>1.8</java.compile.version>
    <project.build.sourceEncoding>UTF-8</project.build.sourceEncoding>

    <surefire.reports.dir>target/surefire-reports</surefire.reports.dir>
    <failsafe.reports.dir>target/failsafe-reports</failsafe.reports.dir>

    <!--
    These groovy scripts are used later in this POM file for the
    testsuite.
    -->
    <groovy-scripts.dir>${basedir}/src/main/scripts</groovy-scripts.dir>
    <!--
    ${deps.dir} should point to a directory containing a working copy of
    rabbitmq-server and of the JMS topic exchange plugin, named "rabbit"
    and "rabbitmq_jms_topic_exchange", respectively.

    "rabbit" and "rabbitmq_jms_topic_exchange" are used to automatically
    setup a RabbitMQ node with the JMS topic exchange plugin for the testsuite.
    -->
    <deps.dir>${basedir}/deps</deps.dir>

    <!-- For testing only -->
    <make.bin>make</make.bin>
    <rabbitmq.dir>${deps.dir}/rabbit</rabbitmq.dir>
    <rabbitmqctl.bin>${rabbitmq.dir}/scripts/rabbitmqctl</rabbitmqctl.bin>

    <test-keystore.ca>${project.build.directory}/ca.keystore</test-keystore.ca>
    <test-keystore.empty>${project.build.directory}/empty.keystore</test-keystore.empty>
    <test-keystore.password>bunnies</test-keystore.password>

    <test-broker.A.nodename>rabbit@localhost</test-broker.A.nodename>
    <test-broker.A.node_port>5672</test-broker.A.node_port>
    <test-broker.A.config_file>${project.build.directory}/test-classes/${test-broker.A.nodename}</test-broker.A.config_file>

    <!-- to sign artifacts when releasing -->
    <gpg.keyname>6026DFCA</gpg.keyname>
  </properties>

  <dependencies>

    <!-- compile scope -->
    <dependency>
      <groupId>org.apache.geronimo.specs</groupId>
      <artifactId>geronimo-jms_1.1_spec</artifactId>
      <version>1.1.1</version>
    </dependency>
    <dependency>
      <groupId>com.rabbitmq</groupId>
      <artifactId>amqp-client</artifactId>
      <version>${rabbitmq.version}</version>
    </dependency>
    <dependency>
      <groupId>org.slf4j</groupId>
      <artifactId>slf4j-api</artifactId>
      <version>${slf4j-api.version}</version>
    </dependency>

    <!-- test scope -->
    <dependency>
      <groupId>org.junit.jupiter</groupId>
      <artifactId>junit-jupiter-engine</artifactId>
      <version>${junit.jupiter.version}</version>
      <scope>test</scope>
    </dependency>
    <!-- To avoid compiler warnings about @API annotations in JUnit code -->
    <dependency>
      <groupId>org.apiguardian</groupId>
      <artifactId>apiguardian-api</artifactId>
      <version>1.0.0</version>
      <scope>test</scope>
    </dependency>
    <dependency>
      <groupId>org.mockito</groupId>
      <artifactId>mockito-core</artifactId>
      <version>${mockito-core.version}</version>
      <scope>test</scope>
    </dependency>
    <dependency>
      <groupId>org.slf4j</groupId>
      <artifactId>slf4j-simple</artifactId>
      <version>${slf4j-api.version}</version>
      <scope>test</scope>
    </dependency>
    <dependency>
      <groupId>org.awaitility</groupId>
      <artifactId>awaitility</artifactId>
      <version>${awaitility.version}</version>
      <scope>test</scope>
    </dependency>
  </dependencies>

  <build>
    <!--
    Those resources are a Java properties file and RabbitMQ
    configuration files for the test brokers.
    -->
    <testResources>
      <testResource>
        <directory>${basedir}/src/test/resources</directory>
        <filtering>true</filtering>
      </testResource>
    </testResources>

    <plugins>

      <plugin>
        <groupId>org.apache.maven.plugins</groupId>
        <artifactId>maven-dependency-plugin</artifactId>
        <version>${maven.dependency.plugin.version}</version>
      </plugin>

      <plugin>
        <groupId>org.apache.maven.plugins</groupId>
        <artifactId>maven-compiler-plugin</artifactId>
        <version>${maven.compiler.plugin.version}</version>
        <configuration>
          <source>${java.compile.version}</source>
          <target>${java.compile.version}</target>
        </configuration>
      </plugin>

      <plugin>
        <groupId>org.apache.maven.plugins</groupId>
        <artifactId>maven-surefire-plugin</artifactId>
        <version>${maven.surefire.plugin.version}</version>

        <configuration>
          <argLine>-Dfile.encoding=UTF-8</argLine>
          <systemPropertyVariables>
            <RABBITMQ_VERSION>${rabbitmq.version}</RABBITMQ_VERSION>
          </systemPropertyVariables>
        </configuration>
        <dependencies>
          <dependency>
            <groupId>org.junit.platform</groupId>
            <artifactId>junit-platform-surefire-provider</artifactId>
            <version>${junit.platform.version}</version>
          </dependency>
        </dependencies>
      </plugin>

      <plugin>
        <artifactId>maven-failsafe-plugin</artifactId>
        <version>${maven.failsafe.plugin.version}</version>

        <configuration>
          <properties>
            <!-- does not work on JDK9 -->
            <excludeTags>${junit5.exclude.tags}</excludeTags>
          </properties>
          <encoding>UTF-8</encoding>
          <systemPropertyVariables>
            <RABBITMQ_VERSION>${rabbitmq.version}</RABBITMQ_VERSION>
            <make.bin>${make.bin}</make.bin>
            <rabbitmq.dir>${rabbitmq.dir}</rabbitmq.dir>
            <rabbitmqctl.bin>${rabbitmqctl.bin}</rabbitmqctl.bin>

            <test-keystore.ca>${test-keystore.ca}</test-keystore.ca>
            <test-keystore.empty>${test-keystore.empty}</test-keystore.empty>
            <test-keystore.password>${test-keystore.password}</test-keystore.password>
            <test-client-cert.path>${test-tls-certs.dir}/client/keycert.p12</test-client-cert.path>
            <test-client-cert.password>changeme</test-client-cert.password>

            <test-broker.A.nodename>${test-broker.A.nodename}</test-broker.A.nodename>
            <test-broker.A.node_port>${test-broker.A.node_port}</test-broker.A.node_port>
            <test-broker.A.config_file>${test-broker.A.config_file}</test-broker.A.config_file>
          </systemPropertyVariables>
          <argLine>-Xms1024m -Xmx4096m</argLine>
          <environmentVariables>
            <DEPS_DIR>${deps.dir}</DEPS_DIR>
          </environmentVariables>
        </configuration>
        <dependencies>
          <dependency>
            <groupId>org.junit.platform</groupId>
            <artifactId>junit-platform-surefire-provider</artifactId>
            <version>${junit.platform.version}</version>
          </dependency>
        </dependencies>

        <executions>
          <execution>
            <id>integration-test</id>
            <goals>
              <goal>integration-test</goal>
            </goals>
          </execution>
          <execution>
            <id>verify</id>
            <goals>
              <goal>verify</goal>
            </goals>
          </execution>
        </executions>
      </plugin>

      <plugin>
        <groupId>org.apache.maven.plugins</groupId>
        <artifactId>maven-jar-plugin</artifactId>
        <version>${maven.jar.plugin.version}</version>
        <configuration>
          <archive>
            <manifest>
              <addDefaultImplementationEntries>true</addDefaultImplementationEntries>
              <addDefaultSpecificationEntries>true</addDefaultSpecificationEntries>
            </manifest>
            <manifestEntries>
              <Automatic-Module-Name>com.rabbitmq.jms</Automatic-Module-Name>
            </manifestEntries>
          </archive>
        </configuration>
      </plugin>

      <plugin>
        <groupId>org.codehaus.mojo</groupId>
        <artifactId>build-helper-maven-plugin</artifactId>
        <version>${build.helper.maven.plugin.version}</version>
      </plugin>

      <plugin>
        <groupId>org.apache.maven.plugins</groupId>
        <artifactId>maven-source-plugin</artifactId>
        <version>${maven.sources.plugin.version}</version>
        <executions>
          <execution>
            <goals>
              <goal>jar</goal>
            </goals>
          </execution>
        </executions>
      </plugin>

      <plugin>
        <groupId>org.apache.maven.plugins</groupId>
        <artifactId>maven-release-plugin</artifactId>
        <version>${maven.release.plugin.version}</version>
        <configuration>
          <tagNameFormat>v@{project.version}</tagNameFormat>
        </configuration>
      </plugin>
      <plugin>
        <groupId>org.codehaus.gmaven</groupId>
        <artifactId>groovy-maven-plugin</artifactId>
        <version>${groovy.maven.plugin.version}</version>
        <dependencies>
          <dependency>
            <groupId>org.codehaus.groovy</groupId>
            <artifactId>groovy-all</artifactId>
            <version>${groovy.all.version}</version>
          </dependency>
        </dependencies>
        <executions>
          <!--
              We always remove the generated Java keystores because
              keytool(1) complains if the destination file already exists
              with the content we want to import.
          -->
          <execution>
            <phase>generate-test-resources</phase>
            <id>remove-old-test-keystores</id>
            <goals>
              <goal>execute</goal>
            </goals>
            <configuration>
              <source>
                ${groovy-scripts.dir}/remove_old_test_keystores.groovy
              </source>
            </configuration>
          </execution>
        </executions>
      </plugin>
      <!-- Generate two Java keystores for the SSLTests testsuite. -->
      <plugin>
        <groupId>org.codehaus.mojo</groupId>
        <artifactId>keytool-maven-plugin</artifactId>
        <version>${keytool.maven.plugin.version}</version>
        <configuration>
          <skip>true</skip>
        </configuration>
        <executions>
          <execution>
            <id>generate-test-ca-keystore</id>
            <phase>generate-test-resources</phase>
            <goals>
              <goal>importCertificate</goal>
            </goals>
            <configuration>
              <file>${test-tls-certs.dir}/testca/cacert.pem</file>
              <keystore>${test-keystore.ca}</keystore>
              <storepass>${test-keystore.password}</storepass>
              <noprompt>true</noprompt>
              <alias>server1</alias>
            </configuration>
          </execution>
          <execution>
            <id>generate-test-empty-keystore</id>
            <phase>generate-test-resources</phase>
            <goals>
              <goal>importCertificate</goal>
              <goal>deleteAlias</goal>
            </goals>
            <configuration>
              <file>${test-tls-certs.dir}/testca/cacert.pem</file>
              <keystore>${test-keystore.empty}</keystore>
              <storepass>${test-keystore.password}</storepass>
              <noprompt>true</noprompt>
              <alias>server1</alias>
            </configuration>
          </execution>
        </executions>
      </plugin>
    </plugins>
  </build>

  <profiles>

    <profile>
      <!--
      Java 8's Javadoc is way more sensible to documentation
      correctness. For now, disable all those errors until we fix them.
      -->
      <id>disable-java8-doclint</id>
      <activation>
        <jdk>[1.8,)</jdk>
      </activation>
      <properties>
        <javadoc.opts>-Xdoclint:none</javadoc.opts>
      </properties>
    </profile>

    <profile>
      <id>ossrh-release</id>
      <build>
        <plugins>
          <plugin>
            <groupId>org.apache.maven.plugins</groupId>
            <artifactId>maven-javadoc-plugin</artifactId>
            <version>${maven.javadoc.plugin.version}</version>
            <configuration>
              <additionalparam>${javadoc.opts}</additionalparam>
              <quiet>true</quiet>
            </configuration>
            <executions>
              <execution>
                <goals>
                  <goal>jar</goal>
                </goals>
              </execution>
            </executions>
          </plugin>

          <plugin>
            <groupId>org.apache.maven.plugins</groupId>
            <artifactId>maven-gpg-plugin</artifactId>
            <version>${maven.gpg.plugin.version}</version>
            <executions>
              <execution>
                <id>sign-artifacts</id>
                <phase>package</phase>
                <goals>
                  <goal>sign</goal>
                </goals>
                <configuration>
                  <keyname>${gpg.keyname}</keyname>
                </configuration>
              </execution>
            </executions>
          </plugin>
        </plugins>
      </build>
      <distributionManagement>
        <snapshotRepository>
          <id>ossrh</id>
          <url>https://oss.sonatype.org/content/repositories/snapshots</url>
        </snapshotRepository>
      </distributionManagement>
    </profile>



    <!--
      The "bintray-release" Maven profile is used to push release artifacts to the
      Bintray Release Maven Repository.
    -->
    <profile>
      <id>bintray-release</id>
      <build>
        <plugins>
          <plugin>
            <groupId>org.apache.maven.plugins</groupId>
            <artifactId>maven-javadoc-plugin</artifactId>
            <version>${maven.javadoc.plugin.version}</version>
            <configuration>
              <additionalparam>${javadoc.opts}</additionalparam>
              <quiet>true</quiet>
            </configuration>
            <executions>
              <execution>
                <goals>
                  <goal>jar</goal>
                </goals>
              </execution>
            </executions>
          </plugin>

          <plugin>
            <groupId>org.apache.maven.plugins</groupId>
            <artifactId>maven-gpg-plugin</artifactId>
            <version>${maven.gpg.plugin.version}</version>
            <executions>
              <execution>
                <id>sign-artifacts</id>
                <phase>package</phase>
                <goals>
                  <goal>sign</goal>
                </goals>
                <configuration>
                  <keyname>${gpg.keyname}</keyname>
                </configuration>
              </execution>
            </executions>
          </plugin>
        </plugins>
      </build>
      <distributionManagement>
        <repository>
          <id>bintray-rabbitmq-maven</id>
          <name>rabbitmq-maven</name>
          <url>https://api.bintray.com/maven/rabbitmq/maven/com.rabbitmq.jms:rabbitmq-jms/;publish=1</url>
        </repository>
      </distributionManagement>
    </profile>

    <!--
      The "milestone" Maven profile is used to push release artifacts to the
      Bintray Milestones Maven Repository.
    -->
    <profile>
      <id>milestone</id>
      <build>
        <plugins>
          <plugin>
            <groupId>org.apache.maven.plugins</groupId>
            <artifactId>maven-javadoc-plugin</artifactId>
            <version>${maven.javadoc.plugin.version}</version>
            <configuration>
              <additionalparam>${javadoc.opts}</additionalparam>
              <quiet>true</quiet>
            </configuration>
            <executions>
              <execution>
                <goals>
                  <goal>jar</goal>
                </goals>
              </execution>
            </executions>
          </plugin>

          <plugin>
            <groupId>org.apache.maven.plugins</groupId>
            <artifactId>maven-gpg-plugin</artifactId>
            <version>${maven.gpg.plugin.version}</version>
            <executions>
              <execution>
                <id>sign-artifacts</id>
                <phase>package</phase>
                <goals>
                  <goal>sign</goal>
                </goals>
                <configuration>
                  <keyname>${gpg.keyname}</keyname>
                </configuration>
              </execution>
            </executions>
          </plugin>
        </plugins>
      </build>
      <distributionManagement>
        <repository>
          <id>bintray-rabbitmq-maven-milestones</id>
          <name>rabbitmq-maven-milestones</name>
          <url>https://api.bintray.com/maven/rabbitmq/maven-milestones/com.rabbitmq.jms:rabbitmq-jms/;publish=1</url>
        </repository>
      </distributionManagement>
    </profile>

    <profile>
      <!--
      If we detect the RabbitMQ Umbrella project, use its dependencies
      directory.
      -->
      <id>in-umbrella</id>
      <activation>
        <file>
          <exists>../../UMBRELLA.md</exists>
        </file>
      </activation>
      <properties>
        <deps.dir>${basedir}/..</deps.dir>
      </properties>
    </profile>

    <profile>
      <!-- On FreeBSD, GNU Make is installed as "gmake". -->
      <id>use-gmake</id>
      <activation>
        <os><name>FreeBSD</name></os>
      </activation>
      <properties>
        <make.bin>gmake</make.bin>
      </properties>
    </profile>

    <profile>
      <!-- On Windows, use the Batch version of rabbitmqctl. -->
      <id>use-rabbitmqctl.bat</id>
      <activation>
        <os><family>Windows</family></os>
      </activation>
      <properties>
        <rabbitmqctl.bin>${rabbitmq.dir}/scripts/rabbitmqctl.bat</rabbitmqctl.bin>
      </properties>
    </profile>

    <profile>
      <!--
      To ease testing of the Java client, this POM can setup a RabbitMQ
      node automatically.

      It depends on the presence of ${rabbitmq.dir} which points to
      a working copy of the rabbitmq-server Git repository. If it
      is missing, nothing is setup and the testsuite relies on an
      externally provided broker/cluster.

      If you want to explicitely disable the automatic cluster setup,
      you must disable this profile:

          mvn verify -P '!setup-test-node'

      -->
      <id>setup-test-node</id>
      <activation>
        <property>
          <name>!skipTests</name>
        </property>
      </activation>
      <build>
        <plugins>
          <plugin>
            <groupId>org.codehaus.gmaven</groupId>
            <artifactId>groovy-maven-plugin</artifactId>
            <version>${groovy.maven.plugin.version}</version>
            <dependencies>
              <dependency>
                <groupId>org.codehaus.groovy</groupId>
                <artifactId>groovy-all</artifactId>
                <version>${groovy.all.version}</version>
              </dependency>
            </dependencies>
            <executions>
              <!--
              We use "${rabbitmq.dir}/Makefile" to query the location of
              the test TLS certificates.
              -->
              <execution>
                <phase>generate-test-resources</phase>
                <id>query-test-tls-certs-dir</id>
                <goals>
                  <goal>execute</goal>
                </goals>
                <configuration>
                  <source>
                    ${groovy-scripts.dir}/query_test_tls_certs_dir.groovy
                  </source>
                </configuration>
              </execution>
              <!--
              Start a broker.

              Currently, this test broker will listen to the default
              TCP ports of 5672 for AMQP. Unforunately, this means
              no other standard RabbitMQ can run on the same host at the same time.
              -->
              <execution>
                <phase>pre-integration-test</phase>
                <id>start-test-broker-A</id>
                <goals>
                  <goal>execute</goal>
                </goals>
                <configuration>
                  <properties>
                    <nodename>${test-broker.A.nodename}</nodename>
                    <node_port>${test-broker.A.node_port}</node_port>
                  </properties>
                  <source>
                    ${groovy-scripts.dir}/manage_test_broker.groovy
                  </source>
                </configuration>
              </execution>

              <!--
              After the testsuite, no matter the result, stop both the test broker.
              -->
              <execution>
                <phase>post-integration-test</phase>
                <id>stop-test-broker-A</id>
                <goals>
                  <goal>execute</goal>
                </goals>
                <configuration>
                  <properties>
                    <nodename>${test-broker.A.nodename}</nodename>
                  </properties>
                  <source>
                    ${groovy-scripts.dir}/manage_test_broker.groovy
                  </source>
                </configuration>
              </execution>
            </executions>
          </plugin>
          <!--
          Generate two Java keystores from the test TLS certificates.
          Here, we only enable the plugin. The actual configuration is
          in the main <build /> element.
          -->
          <plugin>
            <groupId>org.codehaus.mojo</groupId>
            <artifactId>keytool-maven-plugin</artifactId>
            <version>${keytool.maven.plugin.version}</version>
            <configuration>
              <skip>false</skip>
            </configuration>
          </plugin>
        </plugins>
      </build>
    </profile>
    <profile>
      <!--
      If the caller decided to provide an external RabbitMQ
      broker/cluster, he can specify the path to his test TLS
      certificates with the ${test-tls-certs.dir} property.

      Thus, if the CA certificate exists, we also enable the generation
      of the two Java keystores.
      -->
      <id>use-provided-test-keystores</id>
      <activation>
        <file>
          <exists>${test-tls-certs.dir}/testca/cacert.pem</exists>
        </file>
      </activation>
      <build>
        <plugins>
          <plugin>
            <groupId>org.codehaus.mojo</groupId>
            <artifactId>keytool-maven-plugin</artifactId>
            <version>${keytool.maven.plugin.version}</version>
            <configuration>
              <skip>false</skip>
            </configuration>
          </plugin>
        </plugins>
      </build>
    </profile>

  </profiles>

  <repositories>
    <repository>
      <id>ossrh</id>
      <url>http://oss.sonatype.org/content/repositories/releases</url>
      <snapshots>
        <enabled>false</enabled>
      </snapshots>
      <releases>
        <enabled>true</enabled>
      </releases>
    </repository>
    <repository>
      <id>jboss.org</id>
      <name>Jboss Maven 2 Repository</name>
      <url>http://repository.jboss.org/nexus/content/groups/public-jboss/</url>
    </repository>
  </repositories>
</project><|MERGE_RESOLUTION|>--- conflicted
+++ resolved
@@ -49,15 +49,9 @@
     <awaitility.version>3.0.0</awaitility.version>
 
     <maven.dependency.plugin.version>2.8</maven.dependency.plugin.version>
-<<<<<<< HEAD
     <maven.compiler.plugin.version>3.7.0</maven.compiler.plugin.version>
-    <maven.surefire.plugin.version>2.19.1</maven.surefire.plugin.version>
-    <maven.failsafe.plugin.version>2.19.1</maven.failsafe.plugin.version>
-=======
-    <maven.compiler.plugin.version>3.5.1</maven.compiler.plugin.version>
     <maven.surefire.plugin.version>2.21.0</maven.surefire.plugin.version>
     <maven.failsafe.plugin.version>2.21.0</maven.failsafe.plugin.version>
->>>>>>> 5da6fee1
     <maven.jar.plugin.version>3.0.2</maven.jar.plugin.version>
     <build.helper.maven.plugin.version>1.12</build.helper.maven.plugin.version>
     <maven.antrun.plugin.version>1.8</maven.antrun.plugin.version>
@@ -216,7 +210,6 @@
 
         <configuration>
           <properties>
-            <!-- does not work on JDK9 -->
             <excludeTags>${junit5.exclude.tags}</excludeTags>
           </properties>
           <encoding>UTF-8</encoding>
